--- conflicted
+++ resolved
@@ -1,8 +1,3 @@
 {
     "stdout": "",
-<<<<<<< HEAD
-    "stderr": "\nthread 'main' panicked at src/parse/value_parser.rs:667:21:\nerror: empty array must provide type\nnote: run with `RUST_BACKTRACE=1` environment variable to display a backtrace\n"
-=======
-    "stderr": "\nthread 'main' panicked at src/parse/value_parser.rs:665:21:\nerror: empty array must provide type\nnote: run with `RUST_BACKTRACE=1` environment variable to display a backtrace\n"
->>>>>>> 4c1a7389
-}+    "stderr": "\nthread 'main' panicked at src/parse/value_parser.rs:667:21:\nerror: empty array must provide type\nnote: run with `RUST_BACKTRACE=1` environment variable to display a backtrace\n"