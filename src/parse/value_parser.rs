use std::{cell::RefCell, rc::Rc};

use crate::parse::{
    assignment_and_declaration_parser::{Assignment, Declaration}, function_parser::{LambdaFunctionExpr, Param}, type_parser::type_expression_parser,
};

use super::{lexer::Token, type_parser::TypeExpr};
use chumsky::prelude::*;

#[derive(Debug, Clone, PartialEq)]
pub enum ValueExpr {
    FunctionCall {
        target: Box<ValueExpr>,
        params: Vec<ValueExpr>,
    },
    Int(i64),
    String(String),
    Bool(bool),
    Float(f64),
    Char(char),
    Variable(String, Option<TypeExpr>),
    If {
        condition: Box<ValueExpr>,
        then: Box<ValueExpr>,
        r#else: Box<ValueExpr>,
    },
    While {
        condition: Box<ValueExpr>,
        body: Box<ValueExpr>,
    },
    Tuple(Vec<ValueExpr>),
    Block(Vec<ValueExpr>),
    Break,
    Continue,
    Duck(Vec<(String, ValueExpr)>),
    Struct(Vec<(String, ValueExpr)>),
    FieldAccess {
        target_obj: Box<ValueExpr>,
        field_name: String,
    },
    Return(Option<Box<ValueExpr>>),
    VarAssign(Box<Assignment>),
    VarDecl(Box<Declaration>),
    Add(Box<ValueExpr>, Box<ValueExpr>),
    Mul(Box<ValueExpr>, Box<ValueExpr>),
    BoolNegate(Box<ValueExpr>),
    Equals(Box<ValueExpr>, Box<ValueExpr>),
    InlineGo(String),
    Lambda(Box<LambdaFunctionExpr>),
}

#[derive(Clone, Debug)]
pub struct GoMethodDef {
    pub name: String,
    pub return_type: Option<String>,
    pub params: Vec<(String, String)>,
    pub body: Vec<String>,
}

impl GoMethodDef {
    pub fn emit(&self, receiver: Option<String>, interface_style: bool) -> Vec<String> {
        let name_param_return_type = format!(
            "{}({}) {}",
            self.name,
            self.params
                .iter()
                .map(|(name, data_type)| format!("{name} {data_type}"))
                .reduce(|acc, x| format!("{acc}, {x}"))
                .unwrap_or(String::new()),
            self.return_type.as_ref().unwrap_or(&String::new())
        );
        if interface_style {
            vec![name_param_return_type, "\n".to_string()]
        } else {
            vec![
                format!(
                    "func {} {} {}\n",
                    receiver.unwrap_or_default(),
                    name_param_return_type,
                    "{"
                ),
                self.body
                    .iter()
                    .map(ToOwned::to_owned)
                    .reduce(|acc, x| format!("{acc}{x}\n"))
                    .unwrap_or_default(),
                "\n}".to_string(),
                "\n".to_string(),
            ]
        }
    }
}

#[derive(Clone, Debug)]
pub enum GoTypeDef {
    Struct {
        name: String,
        fields: Vec<(String, String)>,
        methods: Vec<GoMethodDef>,
    },
    Interface {
        name: String,
        methods: Vec<GoMethodDef>,
    },
}

impl GoTypeDef {
    pub fn name(&self) -> &str {
        match self {
            GoTypeDef::Struct {
                name,
                fields: _,
                methods: _,
            } => name,
            GoTypeDef::Interface { name, methods: _ } => name,
        }
    }
    pub fn emit(&self) -> Vec<String> {
        match self {
            GoTypeDef::Struct {
                name,
                fields,
                methods,
            } => {
                let mut res = Vec::new();
                res.push(format!("type {} struct {}\n", name, "{"));
                for (name, field_type) in fields {
                    res.push(format!("{name} {field_type}\n"));
                }
                res.push("}\n".to_string());
                for method in methods {
                    res.extend(method.emit(Some(format!("(self {name})")), false));
                }
                res
            }
            GoTypeDef::Interface { name, methods } => {
                let mut res = Vec::new();
                res.push(format!("type {} interface {}\n", name, "{"));
                for method in methods {
                    res.extend(method.emit(None, true).into_iter());
                }
                res.push("}\n".to_string());
                res
            }
        }
    }
}

#[derive(PartialEq, Clone, Debug, Default)]
pub struct GoImport {
    pub path: String,
    pub alias: Option<String>,
}

#[derive(Clone, Debug)]
pub struct EmitEnvironment {
    pub imports: Rc<RefCell<Vec<GoImport>>>,
    pub types: Rc<RefCell<Vec<GoTypeDef>>>,
    pub var_counter: Rc<RefCell<usize>>,
}

impl Default for EmitEnvironment {
    fn default() -> Self {
        EmitEnvironment {
            imports: Rc::new(RefCell::new(Vec::new())),
            types: Rc::new(RefCell::new(Vec::new())),
            var_counter: Rc::new(RefCell::new(0)),
        }
    }
}

impl EmitEnvironment {
    pub fn new() -> Self {
        Default::default()
    }

    pub fn push_types(&self, types: impl Iterator<Item = GoTypeDef>) {
        let mut x = self.types.borrow_mut();
        for type_def in types {
            if !x.iter().any(|e| e.name() == type_def.name()) {
                x.push(type_def);
            }
        }
    }

    pub fn push_import(&self, import: impl Into<GoImport>) -> Option<String> {
        let mut imports = self.imports.borrow_mut();
        let import = import.into();
        for i in imports.iter() {
            if i.path == import.path {
                return i.alias.clone();
            }
        }
        imports.push(import);
        None
    }

    pub fn emit_imports_and_types(&self) -> String {
        format!(
            "import (\n{}\n)\n{}",
            self.imports
                .borrow()
                .iter()
                .map(|x| format!("{} \"{}\"", x.alias.as_ref().unwrap_or(&String::new()), x.path))
                .collect::<Vec<_>>()
                .join("\n"),
            self.types
                .borrow()
                .iter()
                .map(|x| x.emit().join(""))
                .collect::<Vec<_>>()
                .join("")
        )
    }
}

impl ValueExpr {
    pub fn into_block(self) -> ValueExpr {
        ValueExpr::Block(vec![self])
    }

    pub fn needs_semicolon(&self) -> bool {
        match self {
            ValueExpr::If {
                condition: _,
                then: _,
                r#else: _,
            } => false,
            ValueExpr::While {
                condition: _,
                body: _,
            } => false,
            ValueExpr::Block(_) => false,
            ValueExpr::InlineGo(_) => false,
            _ => true,
        }
    }
}

pub fn emit(x: ValueExpr, env: EmitEnvironment) -> (Vec<String>, Option<String>) {
    let new_var = || {
        let x = format!("var_{}", env.var_counter.borrow());
        *env.var_counter.borrow_mut() += 1;
        x
    };

    let single = |instr: &str| {
        let r = new_var();
        (vec![format!("{r} := {instr}\n")], Some(r.to_string()))
    };

    let no_var = |instr: &str| (vec![instr.to_owned()], None);

    match x {
        ValueExpr::Lambda(expr) => {
            let LambdaFunctionExpr { params, return_type, value_expr } = *expr;
            for param in &params {
                param.1.emit_into_env(env.clone());
            }
            let (mut v_instr, res_name) = emit(value_expr, env.clone());
            if let Some(res_name) = res_name {
                v_instr.push(format!("_ = {res_name}\n"))
            }

            let res_var = new_var();
            let mut instr = Vec::new();
            let lambda_creation = format!("{res_var} := func({}) {} {}\n",
                params.iter()
                    .map(|(name, t)| format!("{name} {}", t.emit().0))
                    .collect::<Vec<_>>().join(", "),
                return_type.map(|t| t.emit().0).unwrap_or_default(),
                "{");

            instr.push(lambda_creation);
            instr.extend(v_instr);
            instr.push("\n}\n".to_string());

            (instr, Some(res_var))
        }
        ValueExpr::InlineGo(code) => {
            let mut res = vec!["\n".to_string()];
            res.extend(code.split("\n").map(|x| format!("{x}\n")));
            res.push("\n".to_string());
            (res, None)
        }
        ValueExpr::Equals(x, y) => {
            let (mut x_instr, Some(x_res)) = emit(*x, env.clone()) else {
                panic!()
            };
            let (y_instr, Some(y_res)) = emit(*y, env.clone()) else {
                panic!()
            };
            x_instr.extend(y_instr);
            let res_var = new_var();
            x_instr.push(format!("{res_var} := {x_res} == {y_res}\n"));
            (x_instr, Some(res_var))
        }
        ValueExpr::BoolNegate(expr) => {
            let res_var = new_var();
            let (mut expr_instr, Some(expr_res)) = emit(*expr, env.clone()) else {
                panic!()
            };
            expr_instr.push(format!("{res_var} := !{expr_res}\n"));
            (expr_instr, Some(res_var))
        }
        ValueExpr::Add(x, y) => {
            let (mut x_instr, Some(x_res)) = emit(*x, env.clone()) else {
                panic!()
            };
            let (y_instr, Some(y_res)) = emit(*y, env.clone()) else {
                panic!()
            };
            x_instr.extend(y_instr);
            let res_var = new_var();
            x_instr.push(format!("{res_var} := {x_res} + {y_res}\n"));
            (x_instr, Some(res_var))
        }
        ValueExpr::Mul(x, y) => {
            let (mut x_instr, Some(x_res)) = emit(*x, env.clone()) else {
                panic!()
            };
            let (y_instr, Some(y_res)) = emit(*y, env.clone()) else {
                panic!()
            };
            x_instr.extend(y_instr);
            let res_var = new_var();
            x_instr.push(format!("{res_var} := {x_res} * {y_res}\n"));
            (x_instr, Some(res_var))
        }
        ValueExpr::VarDecl(b) => {
            let Declaration {
                name,
                type_expr: t,
                initializer,
            } = *b;
            if let Some(initializer) = initializer {
                let (instr, Some(res_var)) = emit(initializer, env.clone()) else {
                    panic!()
                };
                let mut res = Vec::new();
                res.extend(instr);
                res.push(format!("{name} := {res_var}\n"));
                (res, Some(name))
            } else {
                (vec![format!("var {name} {}\n", t.emit().0)], Some(name))
            }
        }
        ValueExpr::VarAssign(b) => {
            let Assignment { name, value_expr } = *b;
            let (mut instr, Some(res)) = emit(value_expr, env.clone()) else {
                panic!()
            };
            instr.push(format!("{name} = {res}\n"));
            (instr, Some(name))
        }
        ValueExpr::While { condition, body } => {
            let (cond_instr, Some(cond_res)) = emit(*condition, env.clone()) else {
                panic!()
            };
            let mut instr = Vec::new();

            instr.push("for {\n".to_string());
            instr.extend(cond_instr);
            instr.push(format!("if !{} {}\n", cond_res, "{"));
            instr.push("break\n".to_string());
            instr.push("}\n".to_string());

            let (body_instr, _) = emit(*body, env.clone());
            instr.extend(body_instr);

            instr.push("}\n".to_string());

            (instr, None)
        }
        ValueExpr::Return(expr) => {
            let mut instr = Vec::new();
            if let Some(expr) = expr {
                let (expr_instr, Some(expr_res)) = emit(*expr, env.clone()) else {
                    panic!()
                };
                instr.extend(expr_instr);
                instr.push(format!("return {expr_res}\n"));
            } else {
                instr.push("return\n".to_string());
            }
            (instr, None)
        }
        ValueExpr::If {
            condition,
            then,
            r#else,
        } => {
            let res_var = new_var();
            let (cond_instr, Some(cond_res)) =
                emit(ValueExpr::clone(condition.as_ref()), env.clone())
            else {
                panic!()
            };

            let mut res_instr = Vec::new();
            res_instr.extend(cond_instr);
            res_instr.push(format!("var {res_var} interface{}\n", "{}"));
            res_instr.push(format!("if {} {}\n", cond_res, "{"));
            let (then_instr, res) = emit(ValueExpr::clone(then.as_ref()), env.clone());
            res_instr.extend(then_instr);
            if let Some(res) = res {
                res_instr.push(format!("{res_var} = {res}\n"))
            }
            res_instr.push("} else {\n".to_string());
            let (r#else_instr, res) = emit(ValueExpr::clone(r#else.as_ref()), env.clone());
            res_instr.extend(r#else_instr);
            if let Some(res) = res {
                res_instr.push(format!("{res_var} = {res}\n"))
            }
            res_instr.push("}".to_string());

            (res_instr, Some(res_var))
        }
        ValueExpr::Break => no_var("break"),
        ValueExpr::Continue => no_var("continue"),
        ValueExpr::Int(i) => single(&i.to_string()),
        ValueExpr::Bool(b) => single(&b.to_string()),
        ValueExpr::Float(f) => single(&f.to_string()),
        ValueExpr::Char(c) => single(&format!("'{c}'")),
        ValueExpr::String(s) => single(&format!("\"{s}\"")),
        ValueExpr::Variable(ident, ..) => single(&ident),
        ValueExpr::Tuple(exprs) => {
            let mut instrs: Vec<String> = Vec::new();
            let mut results = Vec::new();
            for expr in exprs.into_iter() {
                let (instr, Some(res)) = emit(expr, env.clone()) else {
                    panic!()
                };
                instrs.extend(instr.into_iter());
                results.push(res);
            }

            let res = new_var();

            let mut final_instr = Vec::new();
            final_instr.push(format!("{res} := "));
            final_instr.push("struct{".to_string());
            final_instr.push(
                results
                    .iter()
                    .enumerate()
                    .map(|(i, _)| format!("field_{i} interface{}\n", "{}",))
                    .reduce(|acc, x| format!("{acc}{x}"))
                    .unwrap_or(String::new()),
            );
            final_instr.push("}{".to_string());
            final_instr.push(
                results
                    .into_iter()
                    .reduce(|acc, x| format!("{acc}, {x}"))
                    .unwrap_or(String::new()),
            );
            final_instr.push("}\n".to_string());
            instrs.extend(final_instr);
            (instrs, Some(res))
        }
        ValueExpr::FunctionCall { target, params } => {
            let mut res = Vec::new();
            let mut target = ValueExpr::clone(target.as_ref());

            let mut with_result = true;
            if let ValueExpr::Variable(x, ..) = &mut target
                && x == "@println"
            {
                let package_name = env.push_import(GoImport {
                    alias: None,
                    path: "fmt".into()
                }).unwrap_or("fmt".into());
                *x = format!("{package_name}.Println").to_string();
                with_result = false;
            }

            let (target_instr, Some(target_res_name)) = emit(target, env.clone()) else {
                panic!()
            };
            dbg!(&target_instr);
            res.extend(target_instr);

            let mut params_instructions = Vec::new();
            let mut param_results = Vec::new();

            for expr in params.into_iter() {
                let (instr, Some(res)) = emit(expr, env.clone()) else {
                    panic!()
                };
                params_instructions.extend(instr.into_iter());

                param_results.push(res);
            }

            let result = new_var();

            let final_instr = format!(
                "{}{target_res_name}({})\n",
                if with_result {
                    format!("{result} := ")
                } else {
                    "".to_string()
                },
                param_results
                    .clone()
                    .into_iter()
                    .reduce(|acc, x| format!("{acc}, {x}"))
                    .unwrap_or(String::new())
            );

            res.extend(params_instructions);
            res.push(final_instr);

            if with_result {
                res.push(format!("_ = {result}\n"));
            }

            (res, Some(result))
        }
        ValueExpr::Struct(fields) => {
            let mut field_instr = Vec::new();
            let mut field_res = Vec::new();

            let mut type_fields = Vec::new();
            let mut go_type_name = "Struct".to_string();

            let mut methods = Vec::new();

            for (field_name, field_init) in fields {
                let (this_field_instr, Some(this_field_res)) = emit(field_init, env.clone()) else {
                    panic!()
                };
                field_instr.extend(this_field_instr.into_iter());
                field_res.push(this_field_res);
                let go_type_name = "interface{}".to_string(); // TODO: resolved type
                type_fields.push((field_name.clone(), go_type_name.clone()));
                methods.push(GoMethodDef {
                    name: format!("Duck_Get{field_name}"),
                    body: vec![format!("return self.{field_name}")],
                    params: vec![],
                    return_type: Some(go_type_name.clone()),
                });
            }

            for (field_name, field_type) in &type_fields {
                go_type_name.push_str(&format!(
                    "_Has{field_name}_{}",
                    field_type.replace("interface{}", "Any")
                ));
            }

            let mut go_interface_name = "Duck".to_string();

            let mut cloned_type_fields = type_fields.clone();
            cloned_type_fields.sort();
            for (field_name, field_type) in &type_fields {
                go_interface_name.push_str(&format!(
                    "_Has{field_name}_{}",
                    field_type.replace("interface{}", "Any")
                ));
            }

            let go_struct = GoTypeDef::Struct {
                name: go_type_name.clone(),
                fields: type_fields,
                methods: methods.clone(),
            };
            let go_interface = GoTypeDef::Interface {
                name: go_interface_name,
                methods: methods.clone(),
            };

            env.push_types([go_struct, go_interface].into_iter());

            let res_name = new_var();

            field_instr.extend([format!(
                "{res_name} := {go_type_name}{}{}{}\n",
                "{",
                field_res.join(", "),
                "}"
            )]);

            (field_instr, Some(res_name))
        }
        ValueExpr::Duck(fields) => {
            let mut field_instr = Vec::new();
            let mut field_res = Vec::new();

            let mut type_fields = Vec::new();
            let mut go_type_name = "Duck".to_string();

            let mut methods = Vec::new();

            for (field_name, field_init) in fields {
                let (this_field_instr, Some(this_field_res)) = emit(field_init, env.clone()) else {
                    panic!()
                };
                field_instr.extend(this_field_instr.into_iter());
                field_res.push(this_field_res);
                let go_type_name = "interface{}".to_string();
                type_fields.push((field_name.clone(), go_type_name.clone()));
                methods.push(GoMethodDef {
                    name: format!("Duck_Get{field_name}"),
                    body: vec![format!("return self.{field_name}")],
                    params: vec![],
                    return_type: Some(go_type_name.clone()),
                });
            }

            type_fields.sort();

            for (field_name, field_type) in &type_fields {
                go_type_name.push_str(&format!(
                    "_Has{field_name}_{}",
                    field_type.replace("interface{}", "Any")
                ));
            }

            let go_interface_name = go_type_name.clone();
            go_type_name.push_str("_Struct");

            let go_struct = GoTypeDef::Struct {
                name: go_type_name.clone(),
                fields: type_fields,
                methods: methods.clone(),
            };
            let go_interface = GoTypeDef::Interface {
                name: go_interface_name,
                methods: methods.clone(),
            };

            env.push_types([go_struct, go_interface].into_iter());

            let res_name = new_var();

            field_instr.extend([format!(
                "{res_name} := {go_type_name}{}{}{}\n",
                "{",
                field_res.join(", "),
                "}"
            )]);

            (field_instr, Some(res_name))
        }
        ValueExpr::Block(mut exprs) => {
            if !exprs.is_empty() {
                exprs = exprs[..=exprs
                    .iter()
                    .enumerate()
                    .filter_map(|(i, x)| match x {
                        ValueExpr::Return(_) => Some(i),
                        _ => None,
                    })
                    .next()
                    .unwrap_or(exprs.len() - 1)]
                    .iter()
                    .map(Clone::clone)
                    .collect::<Vec<_>>();
            }
            dbg!(&exprs);

            let mut instrs = Vec::new();
            let mut res = Vec::new();
            for expr in exprs {
                let (instr, res_var) = emit(expr, env.clone());
                instrs.extend(instr.into_iter());
                res.push(res_var);
            }
            if let Some(Some(res)) = res.last() {
                instrs.push(format!("_ = {res}\n"));
                (instrs, Some(res.clone()))
            } else {
                (instrs, None)
            }
        }
        _ => {
            dbg!(x);
            todo!()
        }
    }
}

pub fn value_expr_parser<'src>() -> impl Parser<'src, &'src [Token], ValueExpr> {
    recursive(|value_expr_parser| {
        let lambda_parser = {
            let param_parser = select_ref! { Token::Ident(identifier) => identifier.to_string() }
                .then_ignore(just(Token::ControlChar(':')))
                .then(type_expression_parser())
                .map(|(identifier, type_expr)| (identifier, type_expr) as Param);

            let params_parser = param_parser
                .separated_by(just(Token::ControlChar(',')))
                .allow_trailing()
                .collect::<Vec<Param>>()
                .or_not();

            let return_type_parser = just(Token::ControlChar('-'))
                .ignore_then(just(Token::ControlChar('>')))
                .ignore_then(type_expression_parser());

            just(Token::ControlChar('('))
                .ignore_then(params_parser)
                .then_ignore(just(Token::ControlChar(')')))
                .then(return_type_parser.or_not())
                .then_ignore(just(Token::ControlChar('=')))
                .then_ignore(just(Token::ControlChar('>')))
                .then(value_expr_parser.clone())
                .map(|((params, return_type), value_expr)| ValueExpr::Lambda(LambdaFunctionExpr {
                    params: params.unwrap_or_default(),
                    return_type,
                    value_expr,
                }.into()))
        };

        let params = value_expr_parser
            .clone()
            .separated_by(just(Token::ControlChar(',')))
            .allow_trailing()
            .collect::<Vec<_>>()
            .delimited_by(just(Token::ControlChar('(')), just(Token::ControlChar(')')));

        let tuple =
            lambda_parser.clone().or(
                (just(Token::ControlChar('('))
                    .ignore_then(just(Token::ControlChar(')')))
                    .to(ValueExpr::Tuple(vec![])))
                .or(value_expr_parser
                    .clone()
                    .separated_by(just(Token::ControlChar(',')))
                    .at_least(1)
                    .allow_trailing()
                    .collect::<Vec<_>>()
                    .delimited_by(just(Token::ControlChar('(')), just(Token::ControlChar(')')))
                    .map(|x| ValueExpr::Tuple(dbg!(x)))));

        let initializer = just(Token::ControlChar('='))
            .ignore_then(value_expr_parser.clone())
            .or_not();

        let declaration = just(Token::Let)
            .ignore_then(select_ref! { Token::Ident(identifier) => identifier.to_string() })
            .then_ignore(just(Token::ControlChar(':')))
            .then(type_expression_parser())
            .then(initializer)
            .map(|((identifier, type_expr), initializer)| {
                ValueExpr::VarDecl(
                    Declaration {
                        name: identifier,
                        type_expr,
                        initializer,
                    }
                    .into(),
                )
            });

<<<<<<< HEAD
        let struct_expression = just(Token::ControlChar('.')).ignore_then(
            select_ref! { Token::Ident(ident) => ident.to_owned() }
                .then_ignore(just(Token::ControlChar(':')))
                .then(value_expr_parser.clone())
                .separated_by(just(Token::ControlChar(',')))
                .allow_trailing()
                .collect::<Vec<_>>()
                .delimited_by(just(Token::ControlChar('{')), just(Token::ControlChar('}')))
                .map(|identifier| ValueExpr::Struct(identifier)),
        );
=======
        let struct_expression = just(Token::ControlChar('.'))
            .ignore_then(
                select_ref! { Token::Ident(ident) => ident.to_owned() }
                    .then_ignore(just(Token::ControlChar(':')))
                    .then(value_expr_parser.clone())
                    .separated_by(just(Token::ControlChar(',')))
                    .allow_trailing()
                    .collect::<Vec<_>>()
                    .delimited_by(just(Token::ControlChar('{')), just(Token::ControlChar('}')))
                    .map(ValueExpr::Struct)
            );
>>>>>>> 5d45ffa2

        let duck_expression = select_ref! { Token::Ident(ident) => ident.to_owned() }
            .then_ignore(just(Token::ControlChar(':')))
            .then(value_expr_parser.clone())
            .separated_by(just(Token::ControlChar(',')))
            .allow_trailing()
            .collect::<Vec<_>>()
            .delimited_by(just(Token::ControlChar('{')), just(Token::ControlChar('}')))
            .map(|mut x| {
                x.sort_by_key(|(name, _)| name.clone());
                ValueExpr::Duck(x)
            });

        let block_expression = value_expr_parser
            .clone()
            .then(just(Token::ControlChar(';')).or_not())
            .repeated()
            .collect::<Vec<_>>()
            .map_err(|error| {
                dbg!(error);
                todo!()
            })
            .delimited_by(just(Token::ControlChar('{')), just(Token::ControlChar('}')))
            .map(|mut exprs| {
                if exprs.len() >= 2 {
                    for (expr, has_semi) in &exprs[..exprs.len() - 1] {
                        if expr.needs_semicolon() && has_semi.is_none() {
                            dbg!(expr, &exprs);
                            panic!("needs_semi")
                        }
                    }
                }

                if exprs.is_empty() || exprs.last().unwrap().1.is_some() {
                    exprs.push((empty_tuple(), None));
                }

<<<<<<< HEAD
                ValueExpr::Block(exprs.into_iter().map(|(expr, _)| expr).collect()).flatten_block()
=======
                ValueExpr::Block(
                    exprs
                        .into_iter()
                        .map(|(expr, _)| expr)
                        .collect(),
                )
>>>>>>> 5d45ffa2
            });

        let if_condition = value_expr_parser
            .clone()
            .delimited_by(just(Token::ControlChar('(')), just(Token::ControlChar(')')));
        let if_body = block_expression.clone();
        let if_with_condition_and_body = just(Token::If)
            .ignore_then(if_condition.clone())
            .then(if_body.clone());

        let while_condition = if_condition.clone();
        let while_body = block_expression.clone();
        let while_with_condition_and_body = just(Token::While)
            .ignore_then(while_condition.clone())
            .then(while_body.clone());

        let field_access = none_of(Token::Let)
            .filter(|t| !matches!(t, Token::ControlChar('.')))
            .repeated()
            .at_least(1)
            .collect::<Vec<_>>()
            .then(
                (just(Token::ControlChar('.')).ignore_then(
                    select_ref! { Token::Ident(field_name) => field_name.to_owned() }
                        .or(select_ref! { Token::IntLiteral(i) => i.to_string() }),
                ))
                .repeated()
                .at_least(1)
                .collect::<Vec<_>>(),
            )
            .map({
                let e = value_expr_parser.clone();
                move |(base_expr, field_accesses)| {
                    let base_expr = base_expr.leak() as &[Token];
                    dbg!(&base_expr);
                    let base = e.parse(base_expr).unwrap();
                    field_accesses
                        .into_iter()
                        .fold(base, |acc, x| ValueExpr::FieldAccess {
                            target_obj: acc.into(),
                            field_name: x,
                        })
                }
            });

        let int = select_ref! { Token::IntLiteral(i) => *i }.map(ValueExpr::Int);
        let bool_val = select_ref! { Token::BoolLiteral(b) => *b }.map(ValueExpr::Bool);
        let string_val =
            select_ref! { Token::StringLiteral(s) => s.to_owned() }.map(ValueExpr::String);
        let var_expr =
            select_ref! { Token::Ident(ident) => ident.to_owned() }.map(|ident| ValueExpr::Variable(ident, None));
        let if_expr = if_with_condition_and_body
            .clone()
            .then(
                just(Token::Else)
                    .ignore_then(if_with_condition_and_body.clone())
                    .repeated()
                    .collect::<Vec<(ValueExpr, ValueExpr)>>(),
            )
            .then_ignore(just(Token::Else))
            .then(if_body.clone())
            .map(|(((condition, then), else_ifs), r#else)| ValueExpr::If {
                condition: Box::new(condition),
                then: Box::new(then),
                r#else: else_ifs
                    .into_iter()
                    .rfold(Box::new(r#else), |acc, (cond, then)| {
                        Box::new(ValueExpr::If {
                            condition: Box::new(cond),
                            then: Box::new(then),
                            r#else: acc,
                        })
                    }),
            });
        let char_expr = select_ref! { Token::CharLiteral(c) => *c }.map(ValueExpr::Char);
        let float_expr = select_ref! { Token::FloatLiteral(num) => *num }.map(ValueExpr::Float);

        let atom = just(Token::ControlChar('!'))
            .repeated()
            .collect::<Vec<_>>()
            .then(
                field_access.clone().or(
                value_expr_parser
                    .clone()
                    .delimited_by(just(Token::ControlChar('(')), just(Token::ControlChar(')')))
                    .or(choice((
                        field_access.clone(),
                        int,
                        bool_val,
                        string_val,
                        var_expr,
                        if_expr,
                        char_expr,
                        float_expr,
                        tuple,
                        duck_expression,
                        struct_expression,
                        block_expression,
                        just(Token::Break).to(ValueExpr::Break),
                        just(Token::Continue).to(ValueExpr::Continue),
                        while_with_condition_and_body.clone().map(|(cond, body)| {
                            ValueExpr::While {
                                condition: Box::new(cond),
                                body: Box::new(body),
                            }
                        }),
                    ))),
            ))
            .then(params.clone().or_not())
            .map(|((neg, target), params)| {
                let res = if let Some(params) = params {
                    ValueExpr::FunctionCall {
                        target: target.into(),
                        params,
                    }
                } else {
                    target
                };

                neg.into_iter()
                    .fold(res, |acc, _| ValueExpr::BoolNegate(acc.into()))
            });

        let assignment = select_ref! { Token::Ident(identifier) => identifier.to_string() }
            .then_ignore(just(Token::ControlChar('=')))
            .then(value_expr_parser.clone())
            .map(|(identifier, value_expr)| {
                ValueExpr::VarAssign(
                    Assignment {
                        name: identifier,
                        value_expr,
                    }
                    .into(),
                )
            });

        let prod = atom
            .clone()
            .then(
                just(Token::ControlChar('*'))
                    .ignore_then(atom.clone())
                    .repeated()
                    .collect::<Vec<_>>(),
            )
            .map(|(init, additional)| {
                additional
                    .into_iter()
                    .fold(init, |acc, x| ValueExpr::Mul(acc.into(), x.into()))
            });

        let add = prod
            .clone()
            .then(
                just(Token::ControlChar('+'))
                    .ignore_then(prod.clone())
                    .repeated()
                    .collect::<Vec<_>>(),
            )
            .map(|(init, additional)| {
                additional
                    .into_iter()
                    .fold(init, |acc, x| ValueExpr::Add(acc.into(), x.into()))
            });

        let equals = add
            .clone()
            .then_ignore(just(Token::Equals))
            .then(add.clone())
            .map(|(x, y)| ValueExpr::Equals(x.into(), y.into()));

        // let equals = add.clone()
        //     .then(just(Token::Equals).ignore_then(add.clone()).repeated().at_least(1).collect::<Vec<_>>())
        //     .map(|(init, additional)| {
        //         additional
        //             .into_iter()
        //             .fold(init, |acc, x| ValueExpr::Equals(acc.into(), x.into()))
        //     });

        let inline_go = select_ref! { Token::InlineGo(x) => x.to_owned() }
            .map(ValueExpr::InlineGo);

        choice((
            inline_go,
            assignment,
            equals,
            add,
            declaration,
            just(Token::Return)
                .ignore_then(value_expr_parser.clone().or_not())
                .map(|x: Option<ValueExpr>| ValueExpr::Return(x.map(Box::new))),
            atom,
        ))
    })
}

fn empty_tuple() -> ValueExpr {
    ValueExpr::Tuple(Vec::new())
}

#[allow(dead_code)]
fn empty_duck() -> ValueExpr {
    ValueExpr::Duck(Vec::new())
}

#[cfg(test)]
mod tests {
    use chumsky::Parser;

    use crate::parse::{
<<<<<<< HEAD
        assignment_and_declaration_parser::Declaration,
        lexer::lexer,
        type_parser::{Duck, TypeExpr},
        value_parser::{EmitEnvironment, emit, empty_duck, empty_tuple, value_expr_parser},
=======
        assignment_and_declaration_parser::Declaration, function_parser::LambdaFunctionExpr, lexer::lexer, type_parser::{Duck, TypeExpression}, value_parser::{emit, empty_duck, empty_tuple, value_expr_parser, EmitEnvironment}
>>>>>>> 5d45ffa2
    };

    use super::ValueExpr;

    fn var(x: impl Into<String>) -> Box<ValueExpr> {
        ValueExpr::Variable(x.into(), None).into()
    }

    #[test]
    fn test_value_expression_parser() {
        let test_cases = vec![
            ("true", ValueExpr::Bool(true)),
            ("false", ValueExpr::Bool(false)),
            (
                ".{ x: 5 }",
                ValueExpr::Struct(vec![("x".to_string(), ValueExpr::Int(5))]),
            ),
            (
                ".{ x: 5, y: .{ x: 5 } }",
                ValueExpr::Struct(vec![
                    ("x".to_string(), ValueExpr::Int(5)),
                    (
                        "y".to_string(),
                        ValueExpr::Struct(vec![("x".to_string(), ValueExpr::Int(5))]),
                    ),
                ]),
            ),
            ("{}", empty_duck()),
            (
                "to_upper()",
                ValueExpr::FunctionCall {
                    target: var("to_upper"),
                    params: Vec::new(),
                },
            ),
            (
                "to_upper(1)",
                ValueExpr::FunctionCall {
                    target: var("to_upper"),
                    params: vec![ValueExpr::Int(1)],
                },
            ),
            (
                "to_upper(1,)",
                ValueExpr::FunctionCall {
                    target: var("to_upper"),
                    params: vec![ValueExpr::Int(1)],
                },
            ),
            (
                "to_upper ()",
                ValueExpr::FunctionCall {
                    target: var("to_upper"),
                    params: Vec::new(),
                },
            ),
            (
                "to_upper (1)",
                ValueExpr::FunctionCall {
                    target: var("to_upper"),
                    params: vec![ValueExpr::Int(1)],
                },
            ),
            (
                "to_upper (1,)",
                ValueExpr::FunctionCall {
                    target: var("to_upper"),
                    params: vec![ValueExpr::Int(1)],
                },
            ),
            (
                "to_upper (   )",
                ValueExpr::FunctionCall {
                    target: var("to_upper"),
                    params: Vec::new(),
                },
            ),
            (
                "to_upper ( 1 )",
                ValueExpr::FunctionCall {
                    target: var("to_upper"),
                    params: vec![ValueExpr::Int(1)],
                },
            ),
            (
                "to_upper ( 1  ,  )",
                ValueExpr::FunctionCall {
                    target: var("to_upper"),
                    params: vec![ValueExpr::Int(1)],
                },
            ),
            (
                "to_upper ( to_lower(1,2,add(5, 10),4), true  )",
                ValueExpr::FunctionCall {
                    target: var("to_upper"),
                    params: vec![
                        ValueExpr::FunctionCall {
                            target: var("to_lower"),
                            params: vec![
                                ValueExpr::Int(1),
                                ValueExpr::Int(2),
                                ValueExpr::FunctionCall {
                                    target: var("add"),
                                    params: vec![ValueExpr::Int(5), ValueExpr::Int(10)],
                                },
                                ValueExpr::Int(4),
                            ],
                        },
                        ValueExpr::Bool(true),
                    ],
                },
            ),
            (
                "print(\"hallo\", \"moin\")",
                ValueExpr::FunctionCall {
                    target: var("print"),
                    params: vec![
                        ValueExpr::String("hallo".into()),
                        ValueExpr::String("moin".into()),
                    ],
                },
            ),
            ("x", ValueExpr::Variable("x".into(), None)),
            (
                "print(x, true, lol())",
                ValueExpr::FunctionCall {
                    target: var("print"),
                    params: vec![
                        ValueExpr::Variable("x".into(), None),
                        ValueExpr::Bool(true),
                        ValueExpr::FunctionCall {
                            target: var("lol"),
                            params: vec![],
                        },
                    ],
                },
            ),
            (
                "if (true) { 1 } else { 2 }",
                ValueExpr::If {
                    condition: ValueExpr::Bool(true).into(),
                    then: ValueExpr::Int(1).into_block().into(),
                    r#else: ValueExpr::Int(2).into_block().into(),
                },
            ),
            (
                "if (true) { 1 } else if (false) { 3 } else if (200) { 4 } else { 2 }",
                ValueExpr::If {
                    condition: ValueExpr::Bool(true).into(),
                    then: ValueExpr::Int(1).into_block().into(),
                    r#else: ValueExpr::If {
                        condition: ValueExpr::Bool(false).into(),
                        then: ValueExpr::Int(3).into_block().into(),
                        r#else: ValueExpr::If {
                            condition: ValueExpr::Int(200).into(),
                            then: ValueExpr::Int(4).into_block().into(),
                            r#else: ValueExpr::Int(2).into_block().into(),
                        }
                        .into(),
                    }
                    .into(),
                },
            ),
            (
                "(1,true,2,\"hallo\")",
                ValueExpr::Tuple(vec![
                    ValueExpr::Int(1),
                    ValueExpr::Bool(true),
                    ValueExpr::Int(2),
                    ValueExpr::String("hallo".into()),
                ]),
            ),
            ("{}", empty_duck()),
            ("{1}", ValueExpr::Int(1).into_block()),
            (
                "{1;  2   ;3;x()}",
                ValueExpr::Block(vec![
                    ValueExpr::Int(1),
                    ValueExpr::Int(2),
                    ValueExpr::Int(3),
                    ValueExpr::FunctionCall {
                        target: var("x"),
                        params: vec![],
                    },
                ]),
            ),
            (
                "{1;  2   ;3;x({})}",
                ValueExpr::Block(vec![
                    ValueExpr::Int(1),
                    ValueExpr::Int(2),
                    ValueExpr::Int(3),
                    ValueExpr::FunctionCall {
                        target: var("x"),
                        params: vec![empty_duck()],
                    },
                ]),
            ),
            (
                "{x();y();}",
                ValueExpr::Block(vec![
                    ValueExpr::FunctionCall {
                        target: var("x"),
                        params: vec![],
                    },
                    ValueExpr::FunctionCall {
                        target: var("y"),
                        params: vec![],
                    },
                    empty_tuple(),
                ]),
            ),
            (
                "x({ 1; 2; y({ z(); }) }, lol)",
                ValueExpr::FunctionCall {
                    target: var("x"),
                    params: vec![
                        ValueExpr::Block(vec![
                            ValueExpr::Int(1),
                            ValueExpr::Int(2),
                            ValueExpr::FunctionCall {
                                target: var("y"),
                                params: vec![ValueExpr::Block(vec![
                                    ValueExpr::FunctionCall {
                                        target: var("z"),
                                        params: vec![],
                                    },
                                    empty_tuple(),
                                ])],
                            },
                        ]),
                        ValueExpr::Variable("lol".into(), None),
                    ],
                },
            ),
            (
                "while (true) {}",
                ValueExpr::While {
                    condition: ValueExpr::Bool(true).into(),
                    body: empty_tuple().into_block().into(),
                },
            ),
            (
                "while (my_func()) {}",
                ValueExpr::While {
                    condition: ValueExpr::FunctionCall {
                        target: var("my_func"),
                        params: vec![],
                    }
                    .into(),
                    body: empty_tuple().into_block().into(),
                },
            ),
            (
                "while (my_func()) {1;break;}",
                ValueExpr::While {
                    condition: ValueExpr::FunctionCall {
                        target: var("my_func"),
                        params: vec![],
                    }
                    .into(),
                    body: ValueExpr::Block(vec![
                        ValueExpr::Int(1),
                        ValueExpr::Break,
                        empty_tuple(),
                    ])
                    .into(),
                },
            ),
            (
                "while (my_func()) {1;continue;}",
                ValueExpr::While {
                    condition: ValueExpr::FunctionCall {
                        target: var("my_func"),
                        params: vec![],
                    }
                    .into(),
                    body: ValueExpr::Block(vec![
                        ValueExpr::Int(1),
                        ValueExpr::Continue,
                        empty_tuple(),
                    ])
                    .into(),
                },
            ),
            ("()", empty_tuple()),
            (
                "(1.1, 'x')",
                ValueExpr::Tuple(vec![ValueExpr::Float(1.1), ValueExpr::Char('x')]),
            ),
            (
                "{x: 1, y: { z: true }}",
                ValueExpr::Duck(vec![
                    ("x".into(), ValueExpr::Int(1)),
                    (
                        "y".into(),
                        ValueExpr::Duck(vec![("z".into(), ValueExpr::Bool(true))]),
                    ),
                ]),
            ),
            (
                "{x: 1, y: { z: true, w: { print();2;true } }}",
                ValueExpr::Duck(vec![
                    ("x".into(), ValueExpr::Int(1)),
                    (
                        "y".into(),
                        ValueExpr::Duck(vec![
                            (
                                "w".into(),
                                ValueExpr::Block(vec![
                                    ValueExpr::FunctionCall {
                                        target: var("print"),
                                        params: vec![],
                                    },
                                    ValueExpr::Int(2),
                                    ValueExpr::Bool(true),
                                ]),
                            ),
                            ("z".into(), ValueExpr::Bool(true)),
                        ]),
                    ),
                ]),
            ),
            (
                "if (true) {{}} else {{x: 1}}",
                ValueExpr::If {
                    condition: ValueExpr::Bool(true).into(),
                    then: ValueExpr::Duck(vec![]).into_block().into(),
                    r#else: ValueExpr::Duck(vec![("x".into(), ValueExpr::Int(1))]).into_block().into(),
                },
            ),
            (
                "x.y",
                ValueExpr::FieldAccess {
                    target_obj: ValueExpr::Variable("x".into(), None).into(),
                    field_name: "y".into(),
                },
            ),
            (
                "{x: 123}.y",
                ValueExpr::FieldAccess {
                    target_obj: ValueExpr::Duck(vec![("x".into(), ValueExpr::Int(123))]).into(),
                    field_name: "y".into(),
                },
            ),
            (
                "x().y",
                ValueExpr::FieldAccess {
                    target_obj: ValueExpr::FunctionCall {
                        target: var("x"),
                        params: vec![],
                    }
                    .into(),
                    field_name: "y".into(),
                },
            ),
            (
                "(x)()",
                ValueExpr::FunctionCall {
                    target: var("x"),
                    params: vec![],
                },
            ),
            (
                "x()",
                ValueExpr::FunctionCall {
                    target: var("x"),
                    params: vec![],
                },
            ),
            (
                "(1)()",
                ValueExpr::FunctionCall {
                    target: ValueExpr::Int(1).into(),
                    params: vec![],
                },
            ),
            (
                "(123)()",
                ValueExpr::FunctionCall {
                    target: ValueExpr::Int(123).into(),
                    params: vec![],
                },
            ),
            (
                "(returns_lambda())()",
                ValueExpr::FunctionCall {
                    target: ValueExpr::FunctionCall {
                        target: var("returns_lambda"),
                        params: vec![],
                    }
                    .into(),
                    params: vec![],
                },
            ),
            (
                "x.y.z.w",
                ValueExpr::FieldAccess {
                    target_obj: ValueExpr::FieldAccess {
                        target_obj: ValueExpr::FieldAccess {
                            target_obj: var("x"),
                            field_name: "y".into(),
                        }
                        .into(),
                        field_name: "z".into(),
                    }
                    .into(),
                    field_name: "w".into(),
                },
            ),
            ("((1))", ValueExpr::Int(1)),
            (
                "x({();();},1)",
                ValueExpr::FunctionCall {
                    target: var("x"),
                    params: vec![
                        ValueExpr::Block(vec![empty_tuple(), empty_tuple(), empty_tuple()]),
                        ValueExpr::Int(1),
                    ],
                },
            ),
            (
                "x({();{();1;};},1)",
                ValueExpr::FunctionCall {
                    target: var("x"),
                    params: vec![
                        ValueExpr::Block(vec![
                            empty_tuple(),
                            ValueExpr::Block(vec![empty_tuple(), ValueExpr::Int(1), empty_tuple()]),
                            empty_tuple(),
                        ]),
                        ValueExpr::Int(1),
                    ],
                },
            ),
            (
                "return 123",
                ValueExpr::Return(Some(Box::new(ValueExpr::Int(123).into()))),
            ),
            (
                "let x: String",
                ValueExpr::VarDecl(
                    Declaration {
                        name: "x".into(),
                        initializer: None,
                        type_expr: TypeExpr::TypeName("String".into()),
                    }
                    .into(),
                ),
            ),
            (
                "x() * y()",
                ValueExpr::Mul(
                    ValueExpr::FunctionCall {
                        target: var("x"),
                        params: vec![],
                    }
                    .into(),
                    ValueExpr::FunctionCall {
                        target: var("y"),
                        params: vec![],
                    }
                    .into(),
                ),
            ),
            (
                "3 * 5",
                ValueExpr::Mul(ValueExpr::Int(3).into(), ValueExpr::Int(5).into()),
            ),
            (
                "3 + 5",
                ValueExpr::Add(ValueExpr::Int(3).into(), ValueExpr::Int(5).into()),
            ),
            (
                "3 * 5 * 6",
                ValueExpr::Mul(
                    ValueExpr::Mul(ValueExpr::Int(3).into(), ValueExpr::Int(5).into()).into(),
                    ValueExpr::Int(6).into(),
                ),
            ),
            (
                "x() * 5 * 6",
                ValueExpr::Mul(
                    ValueExpr::Mul(
                        ValueExpr::FunctionCall {
                            target: var("x"),
                            params: vec![],
                        }
                        .into(),
                        ValueExpr::Int(5).into(),
                    )
                    .into(),
                    ValueExpr::Int(6).into(),
                ),
            ),
            ("!true", ValueExpr::BoolNegate(ValueExpr::Bool(true).into())),
            (
                "!{1;2;true}",
                ValueExpr::BoolNegate(
                    ValueExpr::Block(vec![
                        ValueExpr::Int(1),
                        ValueExpr::Int(2),
                        ValueExpr::Bool(true),
                    ])
                    .into(),
                ),
            ),
            (
                "!x()",
                ValueExpr::BoolNegate(
                    ValueExpr::FunctionCall {
                        target: var("x"),
                        params: vec![],
                    }
                    .into(),
                ),
            ),
            (
                "!!x()",
                ValueExpr::BoolNegate(
                    ValueExpr::BoolNegate(
                        ValueExpr::FunctionCall {
                            target: var("x"),
                            params: vec![],
                        }
                        .into(),
                    )
                    .into(),
                ),
            ),
            (
                "!!x.y.z",
                ValueExpr::BoolNegate(
                    ValueExpr::BoolNegate(
                        ValueExpr::FieldAccess {
                            target_obj: ValueExpr::FieldAccess {
                                target_obj: ValueExpr::Variable("x".into(), None).into(),
                                field_name: "y".into(),
                            }
                            .into(),
                            field_name: "z".into(),
                        }
                        .into(),
                    )
                    .into(),
                ),
            ),
            (
                "!x.y.z",
                ValueExpr::BoolNegate(
                    ValueExpr::FieldAccess {
                        target_obj: ValueExpr::FieldAccess {
                            target_obj: ValueExpr::Variable("x".into(), None).into(),
                            field_name: "y".into(),
                        }
                        .into(),
                        field_name: "z".into(),
                    }
                    .into(),
                ),
            ),
            (
                "x() == y()",
                ValueExpr::Equals(
                    ValueExpr::FunctionCall {
                        target: var("x"),
                        params: vec![],
                    }
                    .into(),
                    ValueExpr::FunctionCall {
                        target: var("y"),
                        params: vec![],
                    }
                    .into(),
                ),
            ),
            (
                "1 == 2",
                ValueExpr::Equals(ValueExpr::Int(1).into(), ValueExpr::Int(2).into()),
            ),
            (
                "!(1 == 2)",
                ValueExpr::BoolNegate(
                    ValueExpr::Equals(ValueExpr::Int(1).into(), ValueExpr::Int(2).into()).into(),
                ),
            ),
            (
                "!1 == !2",
                ValueExpr::Equals(
                    ValueExpr::BoolNegate(ValueExpr::Int(1).into()).into(),
                    ValueExpr::BoolNegate(ValueExpr::Int(2).into()).into(),
                ),
            ),
            (
                "go {}",
                ValueExpr::InlineGo(String::new()),
            ),
            (
                "go { go func() {} }",
                ValueExpr::InlineGo(String::from(" go func() {} ")),
            ),
            (
                "() => {}",
                ValueExpr::Lambda(LambdaFunctionExpr {
                    params: vec![],
                    return_type: None,
                    value_expr: ValueExpr::Duck(vec![])
                }.into())
            ),
            (
                "() => 1",
                ValueExpr::Lambda(LambdaFunctionExpr {
                    params: vec![],
                    return_type: None,
                    value_expr: ValueExpr::Int(1),
                }.into())
            ),
            (
                "() -> Int => 1",
                ValueExpr::Lambda(LambdaFunctionExpr {
                    params: vec![],
                    return_type: Some(TypeExpression::TypeName("Int".into())),
                    value_expr: ValueExpr::Int(1),
                }.into())
            ),
            (
                "(x: String) -> Int => 1",
                ValueExpr::Lambda(LambdaFunctionExpr {
                    params: vec![("x".into(), TypeExpression::TypeName("String".into()))],
                    return_type: Some(TypeExpression::TypeName("Int".into())),
                    value_expr: ValueExpr::Int(1),
                }.into())
            ),
            ("{x: 1}.x",
                ValueExpr::FieldAccess { target_obj: ValueExpr::Duck(vec![
                    ("x".into(), ValueExpr::Int(1))
                ]).into(), field_name: "x".into() }
            ),
            ("(1,(3,4),\"s\").0",
                ValueExpr::FieldAccess { target_obj: ValueExpr::Tuple(vec![
                    ValueExpr::Int(1),
                    ValueExpr::Tuple(vec![ValueExpr::Int(3), ValueExpr::Int(4)]),
                    ValueExpr::String("s".into()),
                ]).into(), field_name: "0".into() }
            )
        ];

        for (src, expected_tokens) in test_cases {
            dbg!(src);
            let lex_result = lexer().parse(src).into_result().expect(&src);
            let parse_result = value_expr_parser().parse(&lex_result);

            dbg!(&lex_result, &parse_result);

            assert_eq!(parse_result.has_errors(), false, "{}", src);
            assert_eq!(parse_result.has_output(), true, "{}", src);

            let output: ValueExpr = parse_result.into_result().expect(&src);

            assert_eq!(output, expected_tokens, "{}", src);
        }
    }

    #[test]
    fn test_code_emit() {
        let test_cases = vec![("1", "var_0 := 1\n")];

        for (src, expected_tokens) in test_cases {
            dbg!(src);
            let lex_result = lexer().parse(src).into_result().expect(&src);
            let parse_result = value_expr_parser().parse(&lex_result);

            dbg!(&lex_result, &parse_result);

            assert_eq!(parse_result.has_errors(), false, "{}", src);
            assert_eq!(parse_result.has_output(), true, "{}", src);

            let output: ValueExpr = parse_result.into_result().expect(&src);
            let env = EmitEnvironment::new();
            let output = emit(output, env);
            assert_eq!(
                expected_tokens,
                output
                    .0
                    .into_iter()
                    .reduce(|acc, x| format!("{acc}{x}"))
                    .unwrap(),
                "{}",
                src
            );
        }
    }

    #[test]
    pub fn test_declaration_parser() {
        let inputs_and_expected_outputs = vec![
            (
                "let x: String",
                Declaration {
                    name: "x".to_string(),
                    type_expr: TypeExpr::TypeName("String".to_string()),
                    initializer: None,
                },
            ),
            (
                "let y: { x: Int } = {}",
                Declaration {
                    name: "y".to_string(),
                    type_expr: TypeExpr::Duck(Duck {
                        fields: vec![(
                            "x".to_string(),
                            TypeExpr::TypeName("Int".to_string()),
                        )],
                    }),
                    initializer: Some(ValueExpr::Duck(vec![])),
                },
            ),
            (
                "let z: {}",
                Declaration {
                    name: "z".to_string(),
                    type_expr: TypeExpr::Duck(Duck { fields: vec![] }),
                    initializer: None,
                },
            ),
        ];

        for (input, expected_output) in inputs_and_expected_outputs {
            let lexer_parse_result = lexer().parse(input);
            assert_eq!(lexer_parse_result.has_errors(), false);
            assert_eq!(lexer_parse_result.has_output(), true);

            let Some(tokens) = lexer_parse_result.into_output() else {
                unreachable!()
            };

            let declaration_parse_result = value_expr_parser().parse(tokens.as_slice());
            assert_eq!(declaration_parse_result.has_errors(), false);
            assert_eq!(declaration_parse_result.has_output(), true);

            let Some(ValueExpr::VarDecl(declaration)) = declaration_parse_result.into_output()
            else {
                unreachable!()
            };

            assert_eq!(declaration, expected_output.into());
        }

        let valid_declarations = vec![
            "let x: String",
            "let x: { x: String, y: String }",
            "let y: { x: String, y: String }",
            "let z: { h: String, x: { y: String }}",
            "let x: { h: String, x: { y: String }} = 0",
            "let x: { h: String, x: { y: String }} = true",
            "let x: { h: String, x: { y: String }} = false",
            "let x: { h: Int, x: { y: Int }} = { h: 4, x: { y: 8 } }",
            "let x: Int = false",
            "let x: String = \"Hallo, Welt!\"",
            "let x: go sync.WaitGroup"
        ];

        for valid_declaration in valid_declarations {
            println!("lexing {valid_declaration}");
            let lexer_parse_result = lexer().parse(valid_declaration);
            assert_eq!(lexer_parse_result.has_errors(), false);
            assert_eq!(lexer_parse_result.has_output(), true);

            let Some(tokens) = lexer_parse_result.into_output() else {
                unreachable!()
            };

            println!("declaration parsing {valid_declaration}");
            let typedef_parse_result = value_expr_parser().parse(tokens.as_slice());
            assert_eq!(typedef_parse_result.has_errors(), false);
            assert_eq!(typedef_parse_result.has_output(), true);
        }
    }

    #[test]
    pub fn test_assignment_parser() {
        let valid_assignments = vec![
            "y = 1",
            "{y = 1}",
            "while(true){y = 1}",
            "while(true){y = y + 1}",
            "{let y: Int = 0; while(true){y = 1;@println(y)}}",
            "x = 580",
            "y = 80",
            "y = true",
            "y = false",
            "y = \"Hallo\"",
        ];

        for valid_assignment in valid_assignments {
            dbg!("lexing {valid_assignment}");
            let lexer_parse_result = lexer().parse(valid_assignment);
            dbg!(&lexer_parse_result);
            assert_eq!(lexer_parse_result.has_errors(), false);
            assert_eq!(lexer_parse_result.has_output(), true);

            let Some(tokens) = lexer_parse_result.into_output() else {
                unreachable!()
            };

            println!("typedef_parsing {valid_assignment}");
            let typedef_parse_result = value_expr_parser().parse(tokens.as_slice());
            assert_eq!(typedef_parse_result.has_errors(), false);
            assert_eq!(typedef_parse_result.has_output(), true);
        }
    }
}<|MERGE_RESOLUTION|>--- conflicted
+++ resolved
@@ -755,18 +755,6 @@
                 )
             });
 
-<<<<<<< HEAD
-        let struct_expression = just(Token::ControlChar('.')).ignore_then(
-            select_ref! { Token::Ident(ident) => ident.to_owned() }
-                .then_ignore(just(Token::ControlChar(':')))
-                .then(value_expr_parser.clone())
-                .separated_by(just(Token::ControlChar(',')))
-                .allow_trailing()
-                .collect::<Vec<_>>()
-                .delimited_by(just(Token::ControlChar('{')), just(Token::ControlChar('}')))
-                .map(|identifier| ValueExpr::Struct(identifier)),
-        );
-=======
         let struct_expression = just(Token::ControlChar('.'))
             .ignore_then(
                 select_ref! { Token::Ident(ident) => ident.to_owned() }
@@ -778,7 +766,6 @@
                     .delimited_by(just(Token::ControlChar('{')), just(Token::ControlChar('}')))
                     .map(ValueExpr::Struct)
             );
->>>>>>> 5d45ffa2
 
         let duck_expression = select_ref! { Token::Ident(ident) => ident.to_owned() }
             .then_ignore(just(Token::ControlChar(':')))
@@ -816,16 +803,12 @@
                     exprs.push((empty_tuple(), None));
                 }
 
-<<<<<<< HEAD
-                ValueExpr::Block(exprs.into_iter().map(|(expr, _)| expr).collect()).flatten_block()
-=======
                 ValueExpr::Block(
                     exprs
                         .into_iter()
                         .map(|(expr, _)| expr)
                         .collect(),
                 )
->>>>>>> 5d45ffa2
             });
 
         let if_condition = value_expr_parser
@@ -1035,14 +1018,11 @@
     use chumsky::Parser;
 
     use crate::parse::{
-<<<<<<< HEAD
         assignment_and_declaration_parser::Declaration,
         lexer::lexer,
         type_parser::{Duck, TypeExpr},
         value_parser::{EmitEnvironment, emit, empty_duck, empty_tuple, value_expr_parser},
-=======
         assignment_and_declaration_parser::Declaration, function_parser::LambdaFunctionExpr, lexer::lexer, type_parser::{Duck, TypeExpression}, value_parser::{emit, empty_duck, empty_tuple, value_expr_parser, EmitEnvironment}
->>>>>>> 5d45ffa2
     };
 
     use super::ValueExpr;
