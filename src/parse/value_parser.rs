--- conflicted
+++ resolved
@@ -10,7 +10,6 @@
     Int(i64),
     String(String),
     Bool(bool),
-<<<<<<< HEAD
     Variable(String),
     If {
         condition: Box<ValueExpr>,
@@ -18,11 +17,9 @@
         r#else: Box<ValueExpr>,
     },
     Tuple(Vec<ValueExpr>),
-=======
     Block {
         statements: Vec<Statement>
     },
->>>>>>> 2e13b769
 }
 
 pub fn value_expr_parser<'src>() -> impl Parser<'src, &'src [Token], ValueExpr> {
