--- conflicted
+++ resolved
@@ -26,11 +26,11 @@
 pub type Spanned<T> = (T, SimpleSpan);
 
 pub fn lexer<'a>() -> impl Parser<'a, &'a str, Vec<Token>> {
-<<<<<<< HEAD
     let keyword_or_ident = just("@")
         .or_not()
         .then(text::ident())
         .map(|(x, str)| match str {
+            "use" => Token::Use,
             "type" => Token::Type,
             "duck" => Token::Duck,
             "fun" => Token::Function,
@@ -43,24 +43,9 @@
             "continue" => Token::Continue,
             _ => Token::Ident(format!("{}{str}", x.unwrap_or(""))),
         });
+
     let ctrl = one_of("!=:{};,&()->.+-*/%").map(Token::ControlChar);
-=======
-    let keyword_or_ident = just("@").or_not().then(text::ident()).map(|(x, str)| match str {
-        "use" => Token::Use,
-        "type" => Token::Type,
-        "duck" => Token::Duck,
-        "fun" => Token::Function,
-        "return" => Token::Return,
-        "let" => Token::Let,
-        "if" => Token::If,
-        "else" => Token::Else,
-        "while"=> Token::While,
-        "break" => Token::Break,
-        "continue" => Token::Continue,
-        _ => Token::Ident(format!("{}{str}", x.unwrap_or(""))),
-    });
-    let ctrl = one_of("=:{};,&()->.*").map(Token::ControlChar);
->>>>>>> af430704
+
     let string = string_lexer();
     let r#bool = choice((
         just("true").to(Token::BoolLiteral(true)),
@@ -68,6 +53,7 @@
     ));
     let r#char = char_lexer();
     let num = num_literal();
+
     let equals = just("==").to(Token::Equals);
 
     let token = r#bool
