use std::{fs::File, path::PathBuf};

use chumsky::{input::BorrowInput, prelude::*};

use crate::parse::{
    Spanned,
    function_parser::{FunctionDefintion, function_definition_parser},
    lexer::{Token, lexer},
    make_input, parse_failure,
    type_parser::{TypeDefinition, type_definition_parser},
    use_statement_parser::{UseStatement, use_statement_parser},
};

#[derive(Debug, Clone, PartialEq, Default)]
pub struct SourceFile {
    pub function_definitions: Vec<FunctionDefintion>,
    pub type_definitions: Vec<TypeDefinition>,
    pub use_statements: Vec<UseStatement>,
    pub sub_modules: Vec<(String, SourceFile)>,
}

#[derive(Debug, Clone)]
pub enum SourceUnit {
    Func(FunctionDefintion),
    Type(TypeDefinition),
    Use(UseStatement),
    Module(String, SourceFile),
}

impl SourceFile {
    pub fn push_use(&mut self, s: &UseStatement) {
        if !self.use_statements.contains(s) {
            self.use_statements.push(s.to_owned());
        }
    }

    pub fn flatten(&self) -> SourceFile {
        let mut res = SourceFile::default();

        fn flatten0(s: &SourceFile, result: &mut SourceFile, prefix: &str) {
            for func in &s.function_definitions {
                result.function_definitions.push(FunctionDefintion {
                    name: format!("{prefix}{}", func.name),
                    ..func.clone()
                });
            }

            for t in &s.type_definitions {
                result.type_definitions.push(TypeDefinition {
                    name: format!("{prefix}_{}", t.name),
                    ..t.clone()
                });
            }

            for u in &s.use_statements {
                if matches!(u, UseStatement::Go(..)) {
                    result.push_use(u);
                }
            }

            for (name, sub_module) in &s.sub_modules {
                flatten0(sub_module, result, &format!("{prefix}{name}_"));
            }
        }

        flatten0(self, &mut res, "");

        res
    }
}

fn module_descent(name: String, current_dir: PathBuf) -> SourceFile {
    let joined = current_dir.join(&name);
    let mod_dir = File::open(&joined);
    if let Ok(mod_dir) = mod_dir
        && mod_dir.metadata().unwrap().is_dir()
    {
        let combined = std::fs::read_dir(&joined)
            .unwrap()
            .filter_map(|dir_entry| match dir_entry {
                Ok(dir_entry)
                    if dir_entry.metadata().unwrap().is_dir()
                        || dir_entry.file_name().to_string_lossy().ends_with(".duck") =>
                {
                    Some(dir_entry)
                }
                _ => None,
            })
            .map(|dir_entry| {
                (
                    dir_entry.metadata().unwrap().is_file(),
                    module_descent(
                        dir_entry
                            .file_name()
                            .into_string()
                            .unwrap()
                            .split(".duck")
                            .next()
                            .unwrap()
                            .into(),
                        joined.clone(),
                    ),
                )
            })
            .fold(SourceFile::default(), |mut acc, (i, x)| {
                dbg!(&x);
                if i {
                    acc.function_definitions.extend(x.function_definitions);
                    acc.type_definitions.extend(x.type_definitions);
                    acc.sub_modules.extend(x.sub_modules);
                }
                acc.use_statements.extend(x.use_statements);
                acc
            });
        combined
    } else {
        let src_text =
            std::fs::read_to_string(dbg!(format!("{}.duck", joined.to_str().unwrap()))).unwrap();
        let (lex, lex_errors) = lexer().parse(&src_text).into_output_errors();

        let target_path = joined.to_string_lossy();

        lex_errors.into_iter().for_each(|e| {
            parse_failure(&target_path, &e, &src_text);
        });

        let lex = lex.unwrap();
        let (parse, parse_errors) = source_file_parser(current_dir.clone(), make_input)
            .parse(make_input((0..src_text.len()).into(), &lex))
            .into_output_errors();

        parse_errors.into_iter().for_each(|e| {
            parse_failure(&target_path, &e, &src_text);
        });

        parse.unwrap()
    }
}

pub fn source_file_parser<'src, I, M>(
    p: PathBuf,
    make_input: M,
) -> impl Parser<'src, I, SourceFile, extra::Err<Rich<'src, Token>>>
where
    I: BorrowInput<'src, Token = Token, Span = SimpleSpan>,
    M: Fn(SimpleSpan, &'src [Spanned<Token>]) -> I + Clone + 'src,
{
    let p = Box::leak(Box::new(p));
    recursive(|e| {
        choice((
            use_statement_parser().map(SourceUnit::Use),
            type_definition_parser().map(SourceUnit::Type),
            function_definition_parser(make_input).map(SourceUnit::Func),
            just(Token::Module)
                .ignore_then(select_ref! { Token::Ident(i) => i.to_owned() })
                .then(choice((
                    just(Token::ControlChar(';')).to(None),
                    e.clone()
                        .delimited_by(just(Token::ControlChar('{')), just(Token::ControlChar('}')))
                        .map(Some),
                )))
                .map(|(name, src)| {
                    println!("X: {} {}", name, p.to_str().unwrap());
                    if let Some(src) = src {
                        SourceUnit::Module(name, src)
                    } else {
                        SourceUnit::Module(name.clone(), module_descent(name.clone(), p.clone()))
                    }
                }),
        ))
        .repeated()
        .collect::<Vec<_>>()
        .map(|xs| {
            let mut f = Vec::new();
            let mut t = Vec::new();
            let mut u = Vec::new();
            let mut s = Vec::new();

            for x in xs {
                use SourceUnit::*;
                match x {
                    Func(def) => f.push(def),
                    Type(def) => t.push(def),
                    Use(def) => u.push(def),
                    Module(name, def) => s.push((name, def)),
                }
            }

            SourceFile {
                function_definitions: f,
                type_definitions: t,
                use_statements: u,
                sub_modules: s,
            }
        })
    })
}

#[cfg(test)]
mod tests {
    use std::path::PathBuf;

    use chumsky::Parser;

    use crate::parse::{
        function_parser::FunctionDefintion,
        lexer::lexer,
<<<<<<< HEAD
        make_input,
        source_file_parser::{source_file_parser, SourceFile},
        type_parser::{Duck, TypeDefinition, TypeExpr},
=======
        source_file_parser::{SourceFile, source_file_parser},
        type_parser::{Duck, Field, TypeDefinition, TypeExpr},
>>>>>>> ceae0176
        use_statement_parser::{Indicator, UseStatement},
        value_parser::{all_into_empty_range, Combi, IntoBlock, IntoEmptySpan, ValueExpr},
    };

    #[test]
    fn do_test() {
        let test_cases = vec![
            (
                "fun abc(){}",
                SourceFile {
                    function_definitions: vec![FunctionDefintion {
                        name: "abc".into(),
                        ..Default::default()
                    }],
                    ..Default::default()
                },
            ),
            (
                "fun abc(){}fun xyz(){}",
                SourceFile {
                    function_definitions: vec![
                        FunctionDefintion {
                            name: "abc".into(),
                            ..Default::default()
                        },
                        FunctionDefintion {
                            name: "xyz".into(),
                            ..Default::default()
                        },
                    ],
                    ..Default::default()
                },
            ),
            (
                "use x;",
                SourceFile {
                    use_statements: vec![UseStatement::Regular(vec![Indicator::Module(
                        "x".into(),
                    )])],
                    ..Default::default()
                },
            ),
            (
                "type X = {x: String};",
                SourceFile {
                    type_definitions: vec![TypeDefinition {
                        name: "X".into(),
                        type_expression: TypeExpr::Duck(Duck {
                            fields: vec![Field::new("x".into(), TypeExpr::String)],
                        }),
                    }],
                    ..Default::default()
                },
            ),
            (
                "module abc {}",
                SourceFile {
                    sub_modules: vec![(
                        "abc".into(),
                        SourceFile {
                            ..Default::default()
                        },
                    )],
                    ..Default::default()
                },
            ),
            (
                "module abc {module xyz{}}",
                SourceFile {
                    sub_modules: vec![(
                        "abc".into(),
                        SourceFile {
                            sub_modules: vec![(
                                "xyz".into(),
                                SourceFile {
                                    ..Default::default()
                                },
                            )],
                            ..Default::default()
                        },
                    )],
                    ..Default::default()
                },
            ),
            (
                "module abc {use test; module xyz { use lol; } fun abc() {} }",
                SourceFile {
                    sub_modules: vec![(
                        "abc".into(),
                        SourceFile {
                            sub_modules: vec![(
                                "xyz".into(),
                                SourceFile {
                                    use_statements: vec![UseStatement::Regular(vec![
                                        Indicator::Module("lol".into()),
                                    ])],
                                    ..Default::default()
                                },
                            )],
                            use_statements: vec![UseStatement::Regular(vec![Indicator::Module(
                                "test".into(),
                            )])],
                            function_definitions: vec![FunctionDefintion {
                                name: "abc".into(),
                                ..Default::default()
                            }],
                            ..Default::default()
                        },
                    )],
                    ..Default::default()
                },
            ),
            (
                "use x;fun abc() -> String {}type X = {x: String};fun xyz(){}",
                SourceFile {
                    function_definitions: vec![
                        FunctionDefintion {
                            name: "abc".into(),
                            return_type: Some(TypeExpr::String),
                            ..Default::default()
                        },
                        FunctionDefintion {
                            name: "xyz".into(),
                            ..Default::default()
                        },
                    ],
                    use_statements: vec![UseStatement::Regular(vec![Indicator::Module(
                        "x".into(),
                    )])],
                    type_definitions: vec![TypeDefinition {
                        name: "X".into(),
                        type_expression: TypeExpr::Duck(Duck {
                            fields: vec![Field::new("x".into(), TypeExpr::String)],
                        }),
                    }],
                    ..Default::default()
                },
            ),
        ];

        for (src, exp) in test_cases {
            let lex = lexer().parse(src).into_result().expect(src);
            let parse = source_file_parser(PathBuf::from("test_files"), make_input)
                .parse(make_input((1..10).into(), &lex))
                .into_result()
                .expect(src);
            assert_eq!(parse, exp, "{src}");
        }
    }

    #[test]
    fn test_mod_structure() {
        let test_cases = vec![
            ("01.duck", SourceFile::default()),
            (
                "02.duck",
                SourceFile {
                    sub_modules: vec![
                        ("abc".into(), SourceFile::default()),
                        ("xyz".into(), SourceFile::default()),
                    ],
                    ..Default::default()
                },
            ),
            (
                "03.duck",
                SourceFile {
                    sub_modules: vec![
                        (
                            "abc".into(),
                            SourceFile {
                                sub_modules: vec![("lol".into(), SourceFile::default())],
                                ..SourceFile::default()
                            },
                        ),
                        (
                            "xyz".into(),
                            SourceFile {
                                sub_modules: vec![("foo".into(), SourceFile::default())],
                                ..SourceFile::default()
                            },
                        ),
                    ],
                    ..Default::default()
                },
            ),
            (
                "04.duck",
                SourceFile {
                    sub_modules: vec![("empty".into(), SourceFile::default())],
                    ..Default::default()
                },
            ),
            (
                "05.duck",
                SourceFile {
                    sub_modules: vec![
                        ("empty".into(), SourceFile::default()),
                        (
                            "single".into(),
                            SourceFile {
                                function_definitions: vec![FunctionDefintion {
                                    name: "my_single_fun".into(),
                                    ..Default::default()
                                }],
                                ..Default::default()
                            },
                        ),
                    ],
                    ..Default::default()
                },
            ),
            (
                "06.duck",
                SourceFile {
                    sub_modules: vec![(
                        "multiple".into(),
                        SourceFile {
                            function_definitions: vec![
                                FunctionDefintion {
                                    name: "some_abc_func".into(),
                                    value_expr: ValueExpr::String("Hello from module".into())
                                        .into_empty_span()
                                        .into_block(),
                                    ..Default::default()
                                },
                                FunctionDefintion {
                                    name: "some_xyz_func".into(),
                                    value_expr: ValueExpr::Int(1).into_empty_span().into_block(),
                                    ..Default::default()
                                },
                            ],
                            ..Default::default()
                        },
                    )],
                    ..Default::default()
                },
            ),
            (
                "07.duck",
                SourceFile {
                    sub_modules: vec![
                        (
                            "multiple".into(),
                            SourceFile {
                                function_definitions: vec![
                                    FunctionDefintion {
                                        name: "some_abc_func".into(),
                                        value_expr: ValueExpr::String("Hello from module".into())
                                            .into_empty_span_and_block(),
                                        ..Default::default()
                                    },
                                    FunctionDefintion {
                                        name: "some_xyz_func".into(),
                                        value_expr: ValueExpr::Int(1).into_empty_span_and_block(),
                                        ..Default::default()
                                    },
                                ],
                                ..Default::default()
                            },
                        ),
                        (
                            "nested".into(),
                            SourceFile {
                                function_definitions: vec![FunctionDefintion {
                                    name: "hello_from_x".into(),
                                    ..Default::default()
                                }],
                                sub_modules: vec![(
                                    "level1".into(),
                                    SourceFile {
                                        function_definitions: vec![FunctionDefintion {
                                            name: "hello_from_y".into(),
                                            ..Default::default()
                                        }],
                                        sub_modules: vec![(
                                            "level2".into(),
                                            SourceFile {
                                                function_definitions: vec![FunctionDefintion {
                                                    name: "hello_from_z".into(),
                                                    ..Default::default()
                                                }],
                                                ..Default::default()
                                            },
                                        )],
                                        ..Default::default()
                                    },
                                )],
                                ..Default::default()
                            },
                        ),
                        ("empty".into(), SourceFile::default()),
                        ("another_mod".into(), SourceFile::default()),
                    ],
                    ..Default::default()
                },
            ),
            (
                "08.duck",
                SourceFile {
                    sub_modules: vec![
                        (
                            "multiple".into(),
                            SourceFile {
                                function_definitions: vec![
                                    FunctionDefintion {
                                        name: "some_abc_func".into(),
                                        value_expr: ValueExpr::String("Hello from module".into())
                                            .into_empty_span_and_block(),
                                        ..Default::default()
                                    },
                                    FunctionDefintion {
                                        name: "some_xyz_func".into(),
                                        value_expr: ValueExpr::Int(1).into_empty_span_and_block(),
                                        ..Default::default()
                                    },
                                ],
                                ..Default::default()
                            },
                        ),
                        (
                            "nested".into(),
                            SourceFile {
                                function_definitions: vec![FunctionDefintion {
                                    name: "hello_from_x".into(),
                                    ..Default::default()
                                }],
                                sub_modules: vec![(
                                    "level1".into(),
                                    SourceFile {
                                        function_definitions: vec![FunctionDefintion {
                                            name: "hello_from_y".into(),
                                            ..Default::default()
                                        }],
                                        sub_modules: vec![(
                                            "level2".into(),
                                            SourceFile {
                                                function_definitions: vec![FunctionDefintion {
                                                    name: "hello_from_z".into(),
                                                    ..Default::default()
                                                }],
                                                ..Default::default()
                                            },
                                        )],
                                        ..Default::default()
                                    },
                                )],
                                ..Default::default()
                            },
                        ),
                        (
                            "nested2".into(),
                            SourceFile {
                                function_definitions: vec![FunctionDefintion {
                                    name: "hello_from_x".into(),
                                    ..Default::default()
                                }],
                                sub_modules: vec![(
                                    "level1".into(),
                                    SourceFile {
                                        function_definitions: vec![FunctionDefintion {
                                            name: "hello_from_y".into(),
                                            ..Default::default()
                                        }],
                                        sub_modules: vec![(
                                            "level2".into(),
                                            SourceFile {
                                                function_definitions: vec![
                                                    FunctionDefintion {
                                                        name: "this_is_a_func".into(),
                                                        ..Default::default()
                                                    },
                                                    FunctionDefintion {
                                                        name: "this_is_another_func".into(),
                                                        ..Default::default()
                                                    },
                                                    FunctionDefintion {
                                                        name: "yet_another".into(),
                                                        ..Default::default()
                                                    },
                                                ],
                                                ..Default::default()
                                            },
                                        )],
                                        ..Default::default()
                                    },
                                )],
                                ..Default::default()
                            },
                        ),
                    ],
                    ..Default::default()
                },
            ),
        ];

        let dir = PathBuf::from("test_files").join("modules");

        for (main_file, mut expected) in test_cases {
            let src = std::fs::read_to_string(dir.join(main_file)).unwrap();
            let lex = lexer().parse(&src).unwrap();
            let mut got = source_file_parser(dir.clone(), make_input)
                .parse(make_input((1..10).into(), &lex))
                .unwrap();

            fn sort_all(x: &mut SourceFile) {
                x.function_definitions.sort_by_key(|x| x.name.clone());
                for (_, s) in x.sub_modules.iter_mut() {
                    sort_all(s);
                }
            }

            sort_all(&mut expected);
            sort_all(&mut got);

            assert_eq!(expected, got, "{main_file}");
        }
    }

    #[test]
    fn test_flatten() {
        let test_cases = vec![
            (SourceFile::default().flatten(), SourceFile::default()),
            (
                SourceFile::default(),
                SourceFile {
                    sub_modules: vec![
                        ("abc".into(), SourceFile::default()),
                        ("xyz".into(), SourceFile::default()),
                    ],
                    ..Default::default()
                },
            ),
            (
                SourceFile::default(),
                SourceFile {
                    sub_modules: vec![
                        (
                            "abc".into(),
                            SourceFile {
                                sub_modules: vec![("lol".into(), SourceFile::default())],
                                ..SourceFile::default()
                            },
                        ),
                        (
                            "xyz".into(),
                            SourceFile {
                                sub_modules: vec![("foo".into(), SourceFile::default())],
                                ..SourceFile::default()
                            },
                        ),
                    ],
                    ..Default::default()
                },
            ),
            (
                SourceFile::default(),
                SourceFile {
                    sub_modules: vec![("empty".into(), SourceFile::default())],
                    ..Default::default()
                },
            ),
            (
                SourceFile {
                    function_definitions: vec![FunctionDefintion {
                        name: "single_my_single_fun".into(),
                        ..Default::default()
                    }],
                    ..Default::default()
                },
                SourceFile {
                    sub_modules: vec![
                        ("empty".into(), SourceFile::default()),
                        (
                            "single".into(),
                            SourceFile {
                                function_definitions: vec![FunctionDefintion {
                                    name: "my_single_fun".into(),
                                    ..Default::default()
                                }],
                                ..Default::default()
                            },
                        ),
                    ],
                    ..Default::default()
                },
            ),
            (
                SourceFile {
                    function_definitions: vec![
                        FunctionDefintion {
                            name: "multiple_some_abc_func".into(),
                            value_expr: ValueExpr::String("Hello from module".into()).into_empty_span_and_block(),
                            ..Default::default()
                        },
                        FunctionDefintion {
                            name: "multiple_some_xyz_func".into(),
                            value_expr: ValueExpr::Int(1).into_empty_span_and_block(),
                            ..Default::default()
                        },
                    ],
                    ..Default::default()
                },
                SourceFile {
                    sub_modules: vec![(
                        "multiple".into(),
                        SourceFile {
                            function_definitions: vec![
                                FunctionDefintion {
                                    name: "some_abc_func".into(),
                                    value_expr: ValueExpr::String("Hello from module".into()).into_empty_span_and_block(),
                                    ..Default::default()
                                },
                                FunctionDefintion {
                                    name: "some_xyz_func".into(),
                                    value_expr: ValueExpr::Int(1).into_empty_span_and_block(),
                                    ..Default::default()
                                },
                            ],
                            ..Default::default()
                        },
                    )],
                    ..Default::default()
                },
            ),
            (
                SourceFile {
                    function_definitions: vec![
                        FunctionDefintion {
                            name: "multiple_some_abc_func".into(),
                            value_expr: ValueExpr::String("Hello from module".into()).into_empty_span_and_block(),
                            ..Default::default()
                        },
                        FunctionDefintion {
                            name: "multiple_some_xyz_func".into(),
                            value_expr: ValueExpr::Int(1).into_empty_span_and_block(),
                            ..Default::default()
                        },
                        FunctionDefintion {
                            name: "nested_hello_from_x".into(),
                            ..Default::default()
                        },
                        FunctionDefintion {
                            name: "nested_level1_hello_from_y".into(),
                            ..Default::default()
                        },
                        FunctionDefintion {
                            name: "nested_level1_level2_hello_from_z".into(),
                            ..Default::default()
                        },
                    ],
                    ..Default::default()
                },
                SourceFile {
                    sub_modules: vec![
                        (
                            "multiple".into(),
                            SourceFile {
                                function_definitions: vec![
                                    FunctionDefintion {
                                        name: "some_abc_func".into(),
                                        value_expr: ValueExpr::String("Hello from module".into())
                                            .into_empty_span_and_block(),
                                        ..Default::default()
                                    },
                                    FunctionDefintion {
                                        name: "some_xyz_func".into(),
                                        value_expr: ValueExpr::Int(1).into_empty_span_and_block(),
                                        ..Default::default()
                                    },
                                ],
                                ..Default::default()
                            },
                        ),
                        (
                            "nested".into(),
                            SourceFile {
                                function_definitions: vec![FunctionDefintion {
                                    name: "hello_from_x".into(),
                                    ..Default::default()
                                }],
                                sub_modules: vec![(
                                    "level1".into(),
                                    SourceFile {
                                        function_definitions: vec![FunctionDefintion {
                                            name: "hello_from_y".into(),
                                            ..Default::default()
                                        }],
                                        sub_modules: vec![(
                                            "level2".into(),
                                            SourceFile {
                                                function_definitions: vec![FunctionDefintion {
                                                    name: "hello_from_z".into(),
                                                    ..Default::default()
                                                }],
                                                ..Default::default()
                                            },
                                        )],
                                        ..Default::default()
                                    },
                                )],
                                ..Default::default()
                            },
                        ),
                        ("empty".into(), SourceFile::default()),
                        ("another_mod".into(), SourceFile::default()),
                    ],
                    ..Default::default()
                },
            ),
        ];

        for (i, (mut expected, mut original)) in test_cases.into_iter().enumerate() {
            fn sort_all(x: &mut SourceFile) {
                x.function_definitions.sort_by_key(|x| x.name.clone());
                for (_, s) in x.sub_modules.iter_mut() {
                    sort_all(s);
                }
            }

            sort_all(&mut expected);
            sort_all(&mut original);

            let mut original = original.flatten();

            for func in original.function_definitions.iter_mut() {
                all_into_empty_range(&mut func.value_expr);
            }

            assert_eq!(expected, original.flatten(), "{i}");
        }
    }
}<|MERGE_RESOLUTION|>--- conflicted
+++ resolved
@@ -205,14 +205,9 @@
     use crate::parse::{
         function_parser::FunctionDefintion,
         lexer::lexer,
-<<<<<<< HEAD
         make_input,
         source_file_parser::{source_file_parser, SourceFile},
-        type_parser::{Duck, TypeDefinition, TypeExpr},
-=======
-        source_file_parser::{SourceFile, source_file_parser},
         type_parser::{Duck, Field, TypeDefinition, TypeExpr},
->>>>>>> ceae0176
         use_statement_parser::{Indicator, UseStatement},
         value_parser::{all_into_empty_range, Combi, IntoBlock, IntoEmptySpan, ValueExpr},
     };
