--- conflicted
+++ resolved
@@ -58,9 +58,6 @@
     source_file = dbg!(source_file);
 
     let env = EmitEnvironment::new();
-<<<<<<< HEAD
-    let functions = source_file
-=======
     parse.use_statements.iter().filter_map(|x| match x.to_owned() {
         UseStatement::Go(path, alias) => Some(GoImport {
             path,
@@ -71,8 +68,7 @@
         env.push_import(x);
     });
 
-    let functions = parse
->>>>>>> 5d45ffa2
+    let functions = source_file
         .function_definitions
         .iter()
         .map(|x| x.emit(env.clone()))
