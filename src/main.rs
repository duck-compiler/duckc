#![feature(let_chains)]
#![feature(impl_trait_in_bindings)]
#![allow(
    clippy::needless_return,
    clippy::match_like_matches_macro,
    clippy::only_used_in_recursion
)]

use std::{
    error::Error,
    fs::{self, File},
    io::Write,
    path::{Path, PathBuf},
};

use chumsky::{Parser, error::Rich};
use colored::Colorize;
use parse::{
    Spanned,
    lexer::{Token, lexer},
    source_file_parser::SourceFile,
};
use semantics::typechecker::{self, TypeEnv};
use tags::Tag;

use crate::parse::{
    Context, SS, make_input, parse_failure, source_file_parser::source_file_parser,
};

use lazy_static::lazy_static;

pub mod cli;
pub mod dargo;
pub mod emit;
pub mod fixup;
pub mod parse;
pub mod semantics;
pub mod tags;

lazy_static! {
    static ref DOT_DUCK_DIR: PathBuf = {
        let duck_dir = Path::new("./.duck");
        if duck_dir.exists() {
            return duck_dir.to_path_buf();
        }

        if let Err(err) = fs::create_dir(duck_dir) {
            dbg!(err);
            println!("Couldn't create .duck dir");
        }

        return duck_dir.to_path_buf();
    };
}

fn lex(file_name: &'static str, file_contents: &'static str) -> Vec<Spanned<Token>> {
    let (lex, lex_errors) = lexer(file_name, file_contents)
        .parse(file_contents)
        .into_output_errors();

    lex_errors.into_iter().for_each(|e| {
        parse_failure(
            file_name,
            &Rich::<&str, SS>::custom(
                SS {
                    start: e.span().start,
                    end: e.span().end,
                    context: crate::parse::Context {
                        file_name,
                        file_contents,
                    },
<<<<<<< HEAD
                },
                "Lex Error",
            ),
            file_contents,
        );
    });
=======
                    format!("{}{} {}", Tag::Lexer, Tag::Err, e.reason()),
                ),
                &file_contents,
            );
        });
>>>>>>> f1dacc04

    lex.unwrap()
}

fn parse_src_file(
    src_file: &Path,
    src_file_name: &'static str,
    src_file_file_contents: &'static str,
    tokens: Vec<Spanned<Token>>,
) -> SourceFile {
    let (src_file, parse_errors) = source_file_parser(
        {
            let mut src_file_clone = src_file.to_path_buf();
            src_file_clone.pop();
            src_file_clone
        },
        make_input,
    )
    .parse(make_input(
        SS {
            start: 0,
            end: src_file_file_contents.len(),
            context: Context {
                file_name: src_file_name,
                file_contents: src_file_file_contents,
            },
        },
        &tokens,
    ))
    .into_output_errors();

    parse_errors.into_iter().for_each(|e| {
        parse_failure(src_file_name, &e, src_file_file_contents);
    });

    src_file.unwrap().flatten()
}

fn typecheck(src_file_ast: &mut SourceFile) -> TypeEnv {
    let mut type_env = TypeEnv::default();
    typechecker::typeresolve_source_file(src_file_ast, &mut type_env);

    type_env
}

fn write_in_duck_dotdir(file_name: &str, content: &str) -> PathBuf {
    let target_file = {
        let mut target_file_path = DOT_DUCK_DIR.clone();
        target_file_path.push(file_name);
        target_file_path
    };

    let mut file = File::create(target_file.clone()).expect("couldn't create file in duck dot dir"); // TODO error handling
    file.write_all(content.as_bytes())
        .expect("couldn't write file in duck dot dir"); // TODO error handling

    target_file
}

fn main() -> Result<(), Box<dyn Error>> {
    println!(
        "{}\n{}{}{}  Oops, seems like there's something wrong!\n{}",
        " _,".bright_yellow().bold(),
        "(".bright_yellow().bold(),
        "o".blue().bold(),
        "<".yellow().bold(),
        "<_)".bright_yellow().bold(),
    );

    let cli_result = cli::duck_cli::run_cli();
    if let Err(err) = cli_result {
        println!("{}", err.0)
    }

    Ok(())
}<|MERGE_RESOLUTION|>--- conflicted
+++ resolved
@@ -69,20 +69,11 @@
                         file_name,
                         file_contents,
                     },
-<<<<<<< HEAD
-                },
-                "Lex Error",
-            ),
-            file_contents,
-        );
-    });
-=======
                     format!("{}{} {}", Tag::Lexer, Tag::Err, e.reason()),
                 ),
                 &file_contents,
             );
         });
->>>>>>> f1dacc04
 
     lex.unwrap()
 }
