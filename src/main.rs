#![feature(let_chains)]
#![feature(impl_trait_in_bindings)]
#![allow(warnings)]

use std::{error::Error, ffi::OsString, io::Write, path::PathBuf, process::Command};

use ariadne::{Color, Config, IndexType, Label, Report, ReportKind, Source};
use chumsky::Parser;
use parse::lexer::lexer;
use semantics::typechecker::{self, TypeEnv};
use tempfile::Builder;

use crate::parse::{
    failure, make_input, parse_failure, source_file_parser::source_file_parser,
    use_statement_parser::UseStatement, value_parser::value_expr_parser,
};

pub mod emit;
pub mod parse;
pub mod semantics;

use emit::value::{EmitEnvironment, GoImport};

fn test_error_messages() {
    let src = "if (1";

    let out = lexer().parse(src).into_result().unwrap();
    let (out, errors) = value_expr_parser(make_input)
        .parse(make_input((0..src.len()).into(), &out))
        .into_output_errors();

    errors.into_iter().for_each(|e| {
        parse_failure("test.duck", &e, src);
    });
}

fn main() -> Result<(), Box<dyn Error>> {
    if false {
        test_error_messages();
        return Ok(());
    }
    let mut keep_go = false;
    let mut custom_out_name = None::<String>;
    let mut file_name = None::<String>;

    let args = std::env::args().skip(1).collect::<Vec<_>>();

    let mut i = 0;
    while i < args.len() {
        let arg = &args[i];
        if arg == "--keep-go" {
            keep_go = true;
        } else if arg == "-o" {
            custom_out_name = Some(
                args.get(i + 1)
                    .expect("Did provide argument for -o")
                    .clone(),
            );
            i += 1;
        } else {
            if file_name.is_some() {
                panic!("Error: reprovided file name");
            }
            file_name = Some(arg.to_owned());
        }
        i += 1;
    }

    let target_path = file_name.expect("No file name provided");
    let mut p = PathBuf::from(&target_path);
    let src = std::fs::read_to_string(&p).expect("Could not read file");
<<<<<<< HEAD
    let (lex, lex_errors) = lexer().parse(&src).into_output_errors();
    lex_errors.into_iter().for_each(|e| {
        parse_failure(&target_path, &e, &src);
    });

    let lex = lex.unwrap();

    let (src_file, parse_errors) = source_file_parser(
        {
            p.pop();
            p
        },
        make_input,
    )
    .parse(make_input((0..src.len()).into(), &lex))
    .into_output_errors();

    parse_errors.into_iter().for_each(|e| {
        parse_failure(&target_path, &e, &src);
    });

    let mut source_file = src_file.unwrap();
=======
    let lex = lexer().parse(&src).into_result().expect("Lex error");
    let mut source_file = source_file_parser({
        p.pop();
        p.clone()
    })
    .parse(&lex)
    .into_result()
    .expect("Parse error")
    .flatten();
>>>>>>> ceae0176

    let mut type_env = TypeEnv::default();
    typechecker::typeresolve_source_file(&mut source_file, &mut type_env);

    println!("after resolve");
    source_file = dbg!(source_file);

    let env = EmitEnvironment::new();
    source_file
        .use_statements
        .iter()
        .filter_map(|x| match x.to_owned() {
            UseStatement::Go(path, alias) => Some(GoImport { path, alias }),
            _ => None,
        })
        .for_each(|x| {
            env.push_import(x);
        });

    let _functions = source_file
        .function_definitions
        .iter()
        .map(|x| x.emit(env.clone(), &mut type_env))
        .collect::<Vec<_>>()
        .join("\n");

    let out_text = source_file.emit("main".into(), &mut type_env);

    let mut tmp_file = Builder::new()
        .rand_bytes(0)
        .prefix(p.file_name().expect("file name").to_str().expect("file name"))
        .suffix(".go")
        .tempfile_in(".")
        .expect("Could not create tempfile");

    if keep_go {
        tmp_file.disable_cleanup(true);
    }

    write!(tmp_file, "{out_text}").expect("Could not write tmp file");
    tmp_file.flush().expect("Could not flush tmp file");

    Command::new("go")
        .args([
            OsString::from("build"),
            OsString::from("-o"),
            custom_out_name
                .map(OsString::from)
                .unwrap_or(OsString::from("duck_out")),
            tmp_file.path().as_os_str().to_owned(),
        ])
        .spawn()?
        .wait()?;
    Ok(())
}<|MERGE_RESOLUTION|>--- conflicted
+++ resolved
@@ -67,9 +67,8 @@
     }
 
     let target_path = file_name.expect("No file name provided");
-    let mut p = PathBuf::from(&target_path);
+    let p = PathBuf::from(&target_path);
     let src = std::fs::read_to_string(&p).expect("Could not read file");
-<<<<<<< HEAD
     let (lex, lex_errors) = lexer().parse(&src).into_output_errors();
     lex_errors.into_iter().for_each(|e| {
         parse_failure(&target_path, &e, &src);
@@ -79,6 +78,7 @@
 
     let (src_file, parse_errors) = source_file_parser(
         {
+            let mut p = p.clone();
             p.pop();
             p
         },
@@ -92,17 +92,6 @@
     });
 
     let mut source_file = src_file.unwrap();
-=======
-    let lex = lexer().parse(&src).into_result().expect("Lex error");
-    let mut source_file = source_file_parser({
-        p.pop();
-        p.clone()
-    })
-    .parse(&lex)
-    .into_result()
-    .expect("Parse error")
-    .flatten();
->>>>>>> ceae0176
 
     let mut type_env = TypeEnv::default();
     typechecker::typeresolve_source_file(&mut source_file, &mut type_env);
@@ -133,7 +122,7 @@
 
     let mut tmp_file = Builder::new()
         .rand_bytes(0)
-        .prefix(p.file_name().expect("file name").to_str().expect("file name"))
+        .prefix(p.file_name().expect("didnt provide file name").to_str().expect("not valid utf 8"))
         .suffix(".go")
         .tempfile_in(".")
         .expect("Could not create tempfile");
